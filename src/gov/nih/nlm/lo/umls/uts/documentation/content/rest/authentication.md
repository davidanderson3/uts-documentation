title=User Authentication
date=2015-06-10
updated=2016-09-06
type=page
status=published
navorder=2
~~~~~~


The UMLS REST API requires a UMLS account for the authentication described below. If you do not have a UMLS account, you may apply for a license on the [UMLS Terminology Services (UTS) website](https://uts.nlm.nih.gov). 

Authentication involves **3 steps** and requires you to generate and submit forms using POST calls. You may find [Postman](https://www.getpostman.com/), [Hurl.it](https://www.hurl.it/), or a number of other tools useful for making these POST calls. You can also check out the [Postman sample collections](/rest/rest-api-cookbook/postman.html), or [code samples in Python, Java, and Perl on Github](https://github.com/HHS/uts-rest-api) to help you.

<<<<<<< HEAD
1. Determining whether you want to use your UMLS username and password OR a UMLS API key.
    + If you choose to use an API key instead of your username and password, you can find the API key in the [UTS 'My Profile' area](https://uts.nlm.nih.gov) after signing in. An API key remains active as long as the associated UTS account is active.
    + If the API Key field in your UTS profile is blank, click 'Edit Profile', select the 'Generate new API Key' checkbox, then scroll down and click 'Save Profile'.  Your new API Key is now available for use.
2. Getting a Ticket-Granting Ticket (TGT) using UMLS credentials. The TGT is valid for 8 hours. **You do not need a new TGT for each call to the REST API.**
3. Getting a Service Ticket using the Ticket Granting Ticket. **A  Service Ticket expires five minutes from the time of generation or after one use, which ever comes first. Each REST call requires a new Service Ticket.** 
    + You can also [validate a service ticket](#ticket-validation) if you want to make sure you've implemented the authentication service correctly. Once validated, the service ticket can no longer be used.
=======
#### Step 1: Determine whether you want to use your UMLS username and password OR your UMLS API key.
>>>>>>> a563b419

* If you choose to use an API key instead of your username and password, you can find the API key in the [UTS 'My Profile' area](https://uts.nlm.nih.gov) after signing in. An API key remains active as long as the associated UTS account is active.
* If the API key field in your UTS profile is blank, click 'Edit Profile', select the 'Generate new API Key' checkbox, then scroll down and click 'Save Profile'. Your new API key is now available for use.

#### Step 2: Get a Ticket-Granting Ticket (TGT). The TGT is valid for 8 hours. **You do not need a new TGT for each REST API call.**

* NOTE: You should include the key names and key values within the url-encoded body of the form in your POST call.

**Option 1**: Use your API key

<<<<<<< HEAD
##### Option 1: Getting a Ticket-Granting Ticket (TGT) with your username and password

Type of Request|URI|Key Names| Key Values|Description
--- | --- | --
POST| /tickets | username,password | Your UMLS username and password |Retrieves a Ticket Granting Ticket (TGT) to be used repeatedly for getting Service Tickets.

##### Option 2: Getting a Ticket-Granting Ticket (TGT) with your API key

Type of Request|URI|Key Names| Key Values|Description
--- | --- | --
POST| /api-key | apikey | Your UMLS API key |Retrieves a Ticket Granting Ticket (TGT) to be used repeatedly for getting Service Tickets.

---------------------------------------
=======
Type of Request|URI|Key Names|Key Values|Description
--- | --- | --
POST| https://utslogin.nlm.nih.gov/cas/v1/api-key | apikey | Your UMLS API key |Retrieves a TGT to be used repeatedly for getting Service Tickets.
>>>>>>> a563b419

**Option 2**: Use your username and password

Type of Request|URI|Key Names|Key Values|Description
--- | --- | --
POST| https://utslogin.nlm.nih.gov/cas/v1/tickets | username,password | Your UMLS username and password |Retrieves a TGT to be used repeatedly for getting Service Tickets.


Sample response to the POST call for getting a TGT (your TGT of course will be unique):

~~~~xml
<!DOCTYPE HTML PUBLIC "-//IETF//DTD HTML 2.0//EN">
<html>
<head>
<title>201 The request has been fulfilled and resulted in a new resource being created</title></head>
<body><h1>TGT Created</h1>
<form action="https://utslogin.nlm.nih.gov/cas/v1/tickets/TGT-36471-aYqNLN2rFIJPXKzxwdTNC5ZT7z3B3cTAKfSc5ndHQcUxeaDOLN-cas" method="POST">Service:<input type="text" name="service" value="">
<br><input type="submit" value="Submit"></form>
</body>
</html>

<!--take the 'action' attribute of the form element and re-use it as your URI to get a service ticket as in call #2 above.-->
~~~~


#### Step 3: Get a Service Ticket. **A Service Ticket expires after one use or five minutes from the time of generation, whichever comes first. Each REST API call requires a new Service Ticket.**

* NOTE: You should include the key names and key values within the url-encoded body of the form in your POST call.

Getting a Service Ticket

Type of Request|URI|Key Name|Key Value|Description
--- | --- | --
POST|https://utslogin.nlm.nih.gov/cas/v1/tickets/{TGT}|service|http://umlsks.nlm.nih.gov|Retrieves a single-use service ticket for the UMLS REST API.

Sample Response to a POST call for a Service Ticket:

~~~~text
ST-134-HUbXGfI765aSj0UqtdvU-cas
~~~~


**Making use of your Service Tickets**

* Use your service tickets as the value for the 'ticket' query parameter in GET calls to https://uts-ws.nlm.nih.gov/rest, such as this call to retrieve information about CUI:C0018787: `https://uts-ws.nlm.nih.gov/rest/content/current/CUI/C0018787?ticket=ST-134-HUbXGfI765aSj0UqtdvU-cas`


**Validating your service ticket**

* The easiest way to verify you've implemented authentication correctly is to use a browser to navigate to the following URL:  
   **http://utslogin.nlm.nih.gov/cas/serviceValidate?ticket={ST}&service=http://umlsks.nlm.nih.gov**  

* If your service ticket is valid, you'll receive a string that corresponds to either your UMLS username or API Key, depending on which option you used to generate your ticket-granting ticket.  
    * A ticket generated against the wrong service will return the following error: ```<cas:authenticationFailure code='INVALID_SERVICE'>```  
    * An invalid service ticket will return the following error: ```<cas:authenticationFailure code='INVALID_TICKET'>```  <|MERGE_RESOLUTION|>--- conflicted
+++ resolved
@@ -11,16 +11,7 @@
 
 Authentication involves **3 steps** and requires you to generate and submit forms using POST calls. You may find [Postman](https://www.getpostman.com/), [Hurl.it](https://www.hurl.it/), or a number of other tools useful for making these POST calls. You can also check out the [Postman sample collections](/rest/rest-api-cookbook/postman.html), or [code samples in Python, Java, and Perl on Github](https://github.com/HHS/uts-rest-api) to help you.
 
-<<<<<<< HEAD
-1. Determining whether you want to use your UMLS username and password OR a UMLS API key.
-    + If you choose to use an API key instead of your username and password, you can find the API key in the [UTS 'My Profile' area](https://uts.nlm.nih.gov) after signing in. An API key remains active as long as the associated UTS account is active.
-    + If the API Key field in your UTS profile is blank, click 'Edit Profile', select the 'Generate new API Key' checkbox, then scroll down and click 'Save Profile'.  Your new API Key is now available for use.
-2. Getting a Ticket-Granting Ticket (TGT) using UMLS credentials. The TGT is valid for 8 hours. **You do not need a new TGT for each call to the REST API.**
-3. Getting a Service Ticket using the Ticket Granting Ticket. **A  Service Ticket expires five minutes from the time of generation or after one use, which ever comes first. Each REST call requires a new Service Ticket.** 
-    + You can also [validate a service ticket](#ticket-validation) if you want to make sure you've implemented the authentication service correctly. Once validated, the service ticket can no longer be used.
-=======
 #### Step 1: Determine whether you want to use your UMLS username and password OR your UMLS API key.
->>>>>>> a563b419
 
 * If you choose to use an API key instead of your username and password, you can find the API key in the [UTS 'My Profile' area](https://uts.nlm.nih.gov) after signing in. An API key remains active as long as the associated UTS account is active.
 * If the API key field in your UTS profile is blank, click 'Edit Profile', select the 'Generate new API Key' checkbox, then scroll down and click 'Save Profile'. Your new API key is now available for use.
@@ -31,25 +22,9 @@
 
 **Option 1**: Use your API key
 
-<<<<<<< HEAD
-##### Option 1: Getting a Ticket-Granting Ticket (TGT) with your username and password
-
-Type of Request|URI|Key Names| Key Values|Description
---- | --- | --
-POST| /tickets | username,password | Your UMLS username and password |Retrieves a Ticket Granting Ticket (TGT) to be used repeatedly for getting Service Tickets.
-
-##### Option 2: Getting a Ticket-Granting Ticket (TGT) with your API key
-
-Type of Request|URI|Key Names| Key Values|Description
---- | --- | --
-POST| /api-key | apikey | Your UMLS API key |Retrieves a Ticket Granting Ticket (TGT) to be used repeatedly for getting Service Tickets.
-
----------------------------------------
-=======
 Type of Request|URI|Key Names|Key Values|Description
 --- | --- | --
 POST| https://utslogin.nlm.nih.gov/cas/v1/api-key | apikey | Your UMLS API key |Retrieves a TGT to be used repeatedly for getting Service Tickets.
->>>>>>> a563b419
 
 **Option 2**: Use your username and password
 
